--- conflicted
+++ resolved
@@ -1,17 +1,7 @@
 {
   "name": "sanity-plugin-media",
-<<<<<<< HEAD
-  "version": "1.4.13",
-  "license": "MIT",
-  "author": {
-    "name": "Robin Pyon",
-    "email": "robin@robinpyon.com",
-    "url": "https://robinpyon.com"
-  },
-=======
   "version": "2.0.0-v3-studio.3",
   "description": "This version of `sanity-plugin-media` is for Sanity Studio V3.",
->>>>>>> eb109589
   "keywords": [
     "sanity",
     "cms",
@@ -59,17 +49,9 @@
     "dev": "npm run watch",
     "link-watch": "plugin-kit link-watch",
     "lint": "eslint .",
-<<<<<<< HEAD
-    "prepare": "npm run build && husky install",
-    "build": "tsc --sourceMap",
-    "watch": "tsc -w",
-    "prepublishOnly": "npm run compile && npm run build",
-    "compile": "tsc --noEmit"
-=======
     "prepare": "husky install",
     "prepublishOnly": "npm run build",
     "watch": "pkg-utils watch"
->>>>>>> eb109589
   },
   "dependencies": {
     "@hookform/resolvers": "2.0.0-beta.3",
@@ -96,47 +78,6 @@
     "yup": "^0.32.11"
   },
   "devDependencies": {
-<<<<<<< HEAD
-    "@commitlint/cli": "^17.1.2",
-    "@commitlint/config-conventional": "^17.1.0",
-    "@sanity/base": "^2.30.1",
-    "@sanity/client": "^3.3.0",
-    "@sanity/color": "^2.1.8",
-    "@sanity/icons": "^1.2.5",
-    "@sanity/semantic-release-preset": "^2.0.1",
-    "@sanity/types": "^2.34.0",
-    "@types/is-hotkey": "^0.1.7",
-    "@types/pluralize": "^0.0.29",
-    "@types/react": "^17.0.0",
-    "@types/react-dom": "^17.0.0",
-    "@types/react-file-icon": "^1.0.1",
-    "@types/react-redux": "^7.1.24",
-    "@types/styled-components": "^5.1.7",
-    "@typescript-eslint/eslint-plugin": "^5.38.1",
-    "@typescript-eslint/parser": "^5.38.1",
-    "conventional-changelog-conventionalcommits": "^5.0.0",
-    "eslint": "^8.24.0",
-    "eslint-config-prettier": "^8.3.0",
-    "eslint-config-sanity": "^6.0.0",
-    "eslint-plugin-prettier": "4.0.0",
-    "eslint-plugin-react": "^7.31.8",
-    "husky": "^8.0.1",
-    "lint-staged": "^13.0.3",
-    "prettier": "^2.7.1",
-    "react": "^17.0.2",
-    "react-dom": "^17.0.2",
-    "styled-components": "^5.3.3",
-    "typescript": "4.7.3"
-  },
-  "peerDependencies": {
-    "@sanity/base": "^2.30.1",
-    "@sanity/color": "^2.1.8",
-    "@sanity/icons": "^1.2.5",
-    "@sanity/types": "^2.28.0",
-    "react": "^16.0.0 || ^17.0.0",
-    "react-dom": "^16.0.0 || ^17.0.0",
-    "styled-components": "^5.3.3"
-=======
     "@commitlint/cli": "^17.2.0",
     "@commitlint/config-conventional": "^17.2.0",
     "@sanity/client": "^3.4.1",
@@ -184,6 +125,5 @@
   },
   "engines": {
     "node": ">=14"
->>>>>>> eb109589
   }
 }