import {Box, Flex} from '@sanity/ui'
import React, {MouseEvent} from 'react'
import {defaultStyles, FileIcon as ReactFileIcon} from 'react-file-icon'
<<<<<<< HEAD
=======
import type {DefaultExtensionType} from 'react-file-icon'
>>>>>>> eb109589
import styled from 'styled-components'

type Props = {
  extension?: string
  onClick?: (e: MouseEvent) => void
  width: string
}

// Force react-file-icon styles
const Container = styled(Box)`
  text {
    font-family: ${props => props.theme.sanity.fonts.text.family} !important;
    font-size: 8px !important;
    font-weight: 500 !important;
  }
`

const FileIcon = (props: Props) => {
  const {extension, onClick, width} = props

  return (
    <Flex align="center" justify="center" onClick={onClick} style={{height: '100%'}}>
      <Container style={{width}}>
        {extension ? (
          <ReactFileIcon
            extension={extension}
            {...defaultStyles[extension as DefaultExtensionType]}
          />
        ) : (
          <ReactFileIcon />
        )}
      </Container>
    </Flex>
  )
}

export default FileIcon<|MERGE_RESOLUTION|>--- conflicted
+++ resolved
@@ -1,10 +1,7 @@
 import {Box, Flex} from '@sanity/ui'
 import React, {MouseEvent} from 'react'
 import {defaultStyles, FileIcon as ReactFileIcon} from 'react-file-icon'
-<<<<<<< HEAD
-=======
 import type {DefaultExtensionType} from 'react-file-icon'
->>>>>>> eb109589
 import styled from 'styled-components'
 
 type Props = {
