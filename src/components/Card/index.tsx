import {hues} from '@sanity/color'
import {CheckmarkCircleIcon, EditIcon, WarningOutlineIcon} from '@sanity/icons'
import {Box, Checkbox, Container, Flex, Spinner, Text, Tooltip} from '@sanity/ui'
import {AssetItem} from '@types'
import React, {CSSProperties, MouseEvent, RefObject, memo} from 'react'
import {useDispatch} from 'react-redux'
import styled, {css} from 'styled-components'

import FileIcon from '../../components/FileIcon'
import {useAssetSourceActions} from '../../contexts/AssetSourceDispatchContext'
import useKeyPress from '../../hooks/useKeyPress'
import useTypedSelector from '../../hooks/useTypedSelector'
import {assetsActions} from '../../modules/assets'
import {dialogActions} from '../../modules/dialog'
import imageDprUrl from '../../utils/imageDprUrl'
import {isFileAsset, isImageAsset} from '../../utils/typeGuards'
import Image from '../Image'

type Props = {
  item: AssetItem
  selected: boolean
  style?: CSSProperties
}

const CardContainer = styled(Flex)<{picked?: boolean; updating?: boolean}>`
  /* background: ${hues.gray[950].hex}; */
  border: 1px solid transparent;
  overflow: hidden;
  pointer-events: ${props => (props.updating ? 'none' : 'auto')};
  position: relative;
  transition: all 300ms;
  user-select: none;

  border: ${props =>
    props.picked
      ? `1px solid ${props.theme.sanity.color.spot.orange} !important`
      : '1px solid inherit'};

  ${props =>
    !props.updating &&
    css`
      @media (hover: hover) and (pointer: fine) {
        &:hover {
          border: 1px solid ${hues.gray[500].hex};
        }
      }
    `}
`

const ContextActionContainer = styled(Box)`
  cursor: ${props => (props.selected ? 'default' : 'pointer')};
  transition: all 300ms;

  @media (hover: hover) and (pointer: fine) {
    &:hover {
      background: ${hues.gray[950].hex};
    }
  }
`

const StyledWarningOutlineIcon = styled(WarningOutlineIcon)(({theme}) => {
  return {
    color: theme.sanity.color.spot.red
  }
})

const Card = (props: Props) => {
  const {item, selected, style} = props

  // Refs
  const shiftPressed: RefObject<boolean> = useKeyPress('shift')

  // Redux
  const dispatch = useDispatch()
  const lastPicked = useTypedSelector(state => state.assets.lastPicked)

  const asset = item?.asset
  const error = item?.error
  const isOpaque = item?.asset?.metadata?.isOpaque
  const picked = item?.picked
  const updating = item?.updating

  const {onSelect} = useAssetSourceActions()

  // Short circuit if no asset is available
  if (!asset) {
    return null
  }

  // Callbacks
  const handleAssetClick = (e: MouseEvent<HTMLDivElement>) => {
    e.stopPropagation()

    if (onSelect) {
      onSelect([
        {
          kind: 'assetDocumentId',
          value: asset._id
        }
      ])
    } else {
      if (shiftPressed.current) {
        if (picked) {
          dispatch(assetsActions.pick({assetId: asset._id, picked: !picked}))
        } else {
          dispatch(assetsActions.pickRange({startId: lastPicked || asset._id, endId: asset._id}))
        }
      } else {
        dispatch(dialogActions.showAssetEdit({assetId: asset._id}))
      }
    }
  }

  const handleContextActionClick = (e: MouseEvent) => {
    e.stopPropagation()

<<<<<<< HEAD
    if (currentDocument) {
      dispatch(dialogActions.showAssetEdit({assetId: asset._id}))
=======
    if (onSelect) {
      dispatch(dialogShowDetails(asset._id))
>>>>>>> 14516ffa
    } else {
      if (shiftPressed.current && !picked) {
        dispatch(assetsActions.pickRange({startId: lastPicked || asset._id, endId: asset._id}))
      } else {
        dispatch(assetsActions.pick({assetId: asset._id, picked: !picked}))
      }
    }
  }

  const opacityContainer = updating ? 0.5 : 1
  const opacityPreview = selected || updating ? 0.25 : 1

  return (
    <>
      <CardContainer direction="column" picked={picked} style={{...style}} updating={item.updating}>
        {/* Image */}
        <Box
          flex={1}
          style={{
            cursor: selected ? 'default' : 'pointer',
            position: 'relative'
          }}
        >
          <div onClick={handleAssetClick} style={{height: '100%', opacity: opacityPreview}}>
            {/* File icon */}
            {isFileAsset(asset) && <FileIcon asset={asset} width="80px" />}

            {/* Image */}
            {isImageAsset(asset) && (
              <Image
                showCheckerboard={!isOpaque}
                src={imageDprUrl(asset, {height: 250, width: 250})}
                style={{
                  draggable: false,
                  transition: 'opacity 1000ms'
                }}
              />
            )}
          </div>

          {/* Selected check icon */}
          {selected && !updating && (
            <Flex
              align="center"
              justify="center"
              style={{
                height: '100%',
                left: 0,
                opacity: opacityContainer,
                position: 'absolute',
                top: 0,
                width: '100%'
              }}
            >
              <Text size={2}>
                <CheckmarkCircleIcon />
              </Text>
            </Flex>
          )}

          {/* Spinner */}
          {updating && (
            <Flex
              align="center"
              justify="center"
              style={{
                height: '100%',
                left: 0,
                position: 'absolute',
                top: 0,
                width: '100%'
              }}
            >
              <Spinner />
            </Flex>
          )}
        </Box>

        {/* Footer */}
        <ContextActionContainer
          onClick={handleContextActionClick}
          paddingX={1}
          paddingY={2}
          style={{
            opacity: opacityContainer
          }}
        >
          <Flex align="center">
            {onSelect ? (
              <EditIcon
                style={{
                  flexShrink: 0,
                  opacity: 0.5
                }}
              />
            ) : (
              <Checkbox
                checked={picked}
                readOnly
                style={{
                  flexShrink: 0,
                  pointerEvents: 'none',
                  transform: 'scale(0.8)'
                }}
              />
            )}

            <Box marginLeft={2}>
              <Text muted size={0} textOverflow="ellipsis">
                {asset.originalFilename}
              </Text>
            </Box>
          </Flex>
        </ContextActionContainer>

        {/* TODO: DRY */}
        {/* Error button */}
        {error && (
          <Box
            padding={3}
            style={{
              position: 'absolute',
              right: 0,
              top: 0
            }}
          >
            <Tooltip
              content={
                <Container padding={2} width={0}>
                  <Text size={1}>{error.message}</Text>
                </Container>
              }
              placement="left"
              portal
            >
              <Text size={1}>
                <StyledWarningOutlineIcon color="critical" />
              </Text>
            </Tooltip>
          </Box>
        )}
      </CardContainer>
    </>
  )
}

export default memo(Card)<|MERGE_RESOLUTION|>--- conflicted
+++ resolved
@@ -114,13 +114,8 @@
   const handleContextActionClick = (e: MouseEvent) => {
     e.stopPropagation()
 
-<<<<<<< HEAD
-    if (currentDocument) {
+    if (onSelect) {
       dispatch(dialogActions.showAssetEdit({assetId: asset._id}))
-=======
-    if (onSelect) {
-      dispatch(dialogShowDetails(asset._id))
->>>>>>> 14516ffa
     } else {
       if (shiftPressed.current && !picked) {
         dispatch(assetsActions.pickRange({startId: lastPicked || asset._id, endId: asset._id}))
