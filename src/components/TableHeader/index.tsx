import {black, hues} from '@sanity/color'
import {Checkbox, Flex} from '@sanity/ui'
import React, {FC, MouseEvent} from 'react'
import {useDispatch} from 'react-redux'
import styled from 'styled-components'
import {Box as LegacyBox} from 'theme-ui'
import {PANEL_HEIGHT} from '../../constants'

import {useAssetSourceActions} from '../../contexts/AssetSourceDispatchContext'
import useTypedSelector from '../../hooks/useTypedSelector'
import {assetsActions, selectAssetsLength, selectAssetsPickedLength} from '../../modules/assets'
import TableHeaderItem from '../TableHeaderItem'

// TODO: DRY
const ContextActionContainer = styled(Flex)`
  cursor: pointer;

  @media (hover: hover) and (pointer: fine) {
    &:hover {
      background: ${hues.gray?.[900].hex};
    }
  }
`

const TableHeader: FC = () => {
  // Redux
  const dispatch = useDispatch()
  const fetching = useTypedSelector(state => state.assets.fetching)
<<<<<<< HEAD
  const currentDocument = useTypedSelector(state => state.document)
  const itemsLength = useTypedSelector(selectAssetsLength)
  const numPickedAssets = useTypedSelector(selectAssetsPickedLength)

  const allSelected = numPickedAssets === itemsLength
=======
  const byIds = useTypedSelector(state => state.assets.byIds)

  const {onSelect} = useAssetSourceActions()

  const items = byIds ? Object.values(byIds) : []

  const numPicked = items.filter(item => item.picked).length
  const allSelected = numPicked === items.length
>>>>>>> 14516ffa

  // Callbacks
  const handleContextActionClick = (e: MouseEvent) => {
    e.stopPropagation()

    if (allSelected) {
      dispatch(assetsActions.pickClear())
    } else {
      dispatch(assetsActions.pickAll())
    }
  }

  return (
    <LegacyBox
      sx={{
        alignItems: 'center',
        bg: black.hex,
        borderBottom: `1px solid ${hues.gray?.[900].hex}`,
        display: ['none', null, null, 'grid'],
        gridColumnGap: [0, null, null, 3],
        gridTemplateColumns: 'tableLarge',
        height: `${PANEL_HEIGHT}px`,
        letterSpacing: '0.025em',
        position: 'sticky',
        textTransform: 'uppercase',
        top: 0,
        width: '100%',
        zIndex: 1 // force stacking context
      }}
    >
      {onSelect ? (
        <TableHeaderItem />
      ) : (
        <ContextActionContainer
          align="center"
          justify="center"
          onClick={handleContextActionClick}
          style={{
            height: '100%',
            position: 'relative'
          }}
        >
          <Checkbox
            checked={!fetching && allSelected}
            readOnly
            style={{
              pointerEvents: 'none', // TODO: consider alternative for usability
              transform: 'scale(0.8)'
            }}
          />
        </ContextActionContainer>
      )}

      <TableHeaderItem />
      <TableHeaderItem field="originalFilename" title="Filename" />
      <TableHeaderItem title="Resolution" />
      <TableHeaderItem field="mimeType" title="MIME type" />
      <TableHeaderItem field="size" title="Size" />
      <TableHeaderItem field="_updatedAt" title="Last updated" />
      <TableHeaderItem />
    </LegacyBox>
  )
}

export default TableHeader<|MERGE_RESOLUTION|>--- conflicted
+++ resolved
@@ -26,22 +26,12 @@
   // Redux
   const dispatch = useDispatch()
   const fetching = useTypedSelector(state => state.assets.fetching)
-<<<<<<< HEAD
-  const currentDocument = useTypedSelector(state => state.document)
   const itemsLength = useTypedSelector(selectAssetsLength)
   const numPickedAssets = useTypedSelector(selectAssetsPickedLength)
 
-  const allSelected = numPickedAssets === itemsLength
-=======
-  const byIds = useTypedSelector(state => state.assets.byIds)
-
   const {onSelect} = useAssetSourceActions()
 
-  const items = byIds ? Object.values(byIds) : []
-
-  const numPicked = items.filter(item => item.picked).length
-  const allSelected = numPicked === items.length
->>>>>>> 14516ffa
+  const allSelected = numPickedAssets === itemsLength
 
   // Callbacks
   const handleContextActionClick = (e: MouseEvent) => {
