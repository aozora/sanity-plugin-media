--- conflicted
+++ resolved
@@ -36,35 +36,11 @@
     >
       {/* LHS */}
       <Box alignItems="center" display="flex" flex="3 0" height="headerHeight.1" order={[2, 0]}>
-<<<<<<< HEAD
-        {onSelect && singlePickedAsset && (
-          <Box display="flex">
-            <Button
-              onClick={() => {
-                onSelect([
-                  {
-                    kind: 'assetDocumentId',
-                    value: singlePickedAsset._id
-                  }
-                ])
-              }}
-            >
-              Select
-=======
+        {/* Delete */}
         {picked.length > 0 && (
-          <ButtonGroup>
-            <Button
-              bleed={true}
-              color="danger"
-              kind="simple"
-              onClick={onDeletePicked}
-              ripple={false}
-              style={{
-                borderRadius: 0
-              }}
-            >
+          <Box display="flex" height="100%">
+            <Button onClick={onDeletePicked} variant="danger">
               <strong>Delete{picked.length > 1 ? ` ${picked.length} images` : ''}</strong>
->>>>>>> 6d72da35
             </Button>
           </Box>
         )}
@@ -159,23 +135,16 @@
       {/* RHS */}
       <Box
         alignItems="center"
-        justifyContent="flex-end"
         display="flex"
         flex="3 0"
         height="headerHeight.1"
+        justifyContent="flex-end"
         order={[2, 2]}
       >
-<<<<<<< HEAD
-        {picked.length > 0 && (
-          <Box display="flex" height="100%">
-            <Button onClick={onDeletePicked} variant="danger">
-              <strong>Delete{picked.length > 1 ? ` ${picked.length} images` : ''}</strong>
-=======
+        {/* Select */}
         {onSelect && singlePickedAsset && (
-          <ButtonGroup>
+          <Box display="flex">
             <Button
-              bleed={true}
-              kind="simple"
               onClick={() => {
                 onSelect([
                   {
@@ -184,10 +153,8 @@
                   }
                 ])
               }}
-              ripple={false}
             >
-              <strong>Select</strong>
->>>>>>> 6d72da35
+              Select
             </Button>
           </Box>
         )}
