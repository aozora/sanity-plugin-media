import {useToast} from '@sanity/ui'
import {useEffect} from 'react'
<<<<<<< HEAD

=======
>>>>>>> eb109589
import useTypedSelector from '../../hooks/useTypedSelector'

const Notifications = () => {
  const items = useTypedSelector(state => state.notifications.items)
  const toast = useToast()

  useEffect(() => {
    if (items.length > 0) {
      const lastItem = items[items.length - 1]
      toast.push({
        closable: true,
        status: lastItem.status,
        title: lastItem.title
      })
    }
  }, [items.length])

  return null
}

export default Notifications<|MERGE_RESOLUTION|>--- conflicted
+++ resolved
@@ -1,9 +1,5 @@
 import {useToast} from '@sanity/ui'
 import {useEffect} from 'react'
-<<<<<<< HEAD
-
-=======
->>>>>>> eb109589
 import useTypedSelector from '../../hooks/useTypedSelector'
 
 const Notifications = () => {
