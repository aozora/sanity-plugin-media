--- conflicted
+++ resolved
@@ -1,15 +1,6 @@
+import Search from 'part:@sanity/components/textfields/search'
 import React, {ChangeEvent, SyntheticEvent} from 'react'
 import {IoIosClose} from 'react-icons/io'
-<<<<<<< HEAD
-=======
-// import pluralize from 'pluralize'
-import ButtonGroup from 'part:@sanity/components/buttons/button-group'
-import DropDownButton from 'part:@sanity/components/buttons/dropdown'
-import Search from 'part:@sanity/components/textfields/search'
-import Button from 'part:@sanity/components/buttons/default'
-// import FileInputButton from 'part:@sanity/components/fileinput/button'
-// import FaUpload from 'react-icons/lib/fa/upload'
->>>>>>> f501a394
 
 import {useAssetBrowserState} from '../../contexts/AssetBrowserStateContext'
 import {ORDERS, VIEWS} from '../../config'
@@ -28,11 +19,7 @@
   filters: Filter[]
   items: Item[]
   onClose?: () => void
-<<<<<<< HEAD
-  onUpdateBrowserQueryOptions: (field: string, value: Filter) => void
-=======
-  onUpdateBrowserQueryOptions: (field: string, value: Record<string, any> | string) => void
->>>>>>> f501a394
+  onUpdateBrowserQueryOptions: (field: string, value: Filter | string) => void
   onUpdateBrowserView: (view: BrowserView) => void
 }
 
@@ -87,7 +74,6 @@
           textAlign="left"
           width={['100%', 'auto']}
         >
-<<<<<<< HEAD
           {/* Label */}
           <Label
             title={currentDocumentTitle ? currentDocumentTitle : currentDocument._id}
@@ -95,35 +81,6 @@
           />
 
           {/* Close (small breakpoint) */}
-=======
-          <Box
-            bg="darkGray"
-            borderRadius="2px"
-            color="lighterGray"
-            fontSize={1}
-            fontWeight={500}
-            maxWidth="500px"
-            mx={2}
-            overflow="hidden"
-            px={2}
-            py={1}
-            textOverflow="ellipsis"
-          >
-            {/* Conditionally display current document title or ID */}
-            <Box
-              color="lightGray"
-              fontSize={0}
-              display="inline"
-              mr={2}
-              py={1}
-              textTransform="uppercase"
-            >
-              {currentDocument._type} {!currentDocumentTitle && 'id'}
-            </Box>
-
-            {currentDocumentTitle ? currentDocumentTitle : currentDocument._id}
-          </Box>
->>>>>>> f501a394
           {onClose && (
             <Box bg="darkerGray" display={['block', 'none']} height="100%">
               <Button icon={IoIosClose({size: 25})} onClick={onClose} />
@@ -140,19 +97,15 @@
         textAlign="right"
         width={['100%', 'auto']}
       >
-<<<<<<< HEAD
         <Box display="flex" height="100%">
-=======
-        <Search
-          label=""
-          onChange={(event: SyntheticEvent<HTMLInputElement, ChangeEvent>) => {
-            onUpdateBrowserQueryOptions('q', event.currentTarget.value)
-          }}
-          placeholder="Search media"
-          value={browserQueryOptions.q}
-        ></Search>
-        <ButtonGroup>
->>>>>>> f501a394
+          <Search
+            label=""
+            onChange={(event: SyntheticEvent<HTMLInputElement, ChangeEvent>) => {
+              onUpdateBrowserQueryOptions('q', event.currentTarget.value)
+            }}
+            placeholder="Search media"
+            value={browserQueryOptions.q}
+          />
           {VIEWS &&
             VIEWS.map((view, index) => {
               const selected = browserView.value === view.value
@@ -167,7 +120,6 @@
                 />
               )
             })}
-<<<<<<< HEAD
         </Box>
 
         <Box display="flex" height="100%">
@@ -180,32 +132,6 @@
         </Box>
 
         {/* Close (large breakpoint) */}
-=======
-        </ButtonGroup>
-        <ButtonGroup>
-          <DropDownButton
-            items={filters}
-            kind="simple"
-            onAction={(value: Record<string, string>) => {
-              onUpdateBrowserQueryOptions('filter', value)
-            }}
-            ripple={false}
-          >
-            {browserQueryOptions.filter.title}
-          </DropDownButton>
-          <DropDownButton
-            bleed={true}
-            items={ORDERS}
-            kind="simple"
-            onAction={(value: Record<string, string>) =>
-              onUpdateBrowserQueryOptions('order', value)
-            }
-            ripple={false}
-          >
-            {browserQueryOptions.order.title}
-          </DropDownButton>
-        </ButtonGroup>
->>>>>>> f501a394
         {onClose && (
           <Box bg="darkerGray" display={[currentDocument ? 'none' : 'flex', 'flex']} height="100%">
             <Button icon={IoIosClose({size: 25})} onClick={onClose} />
