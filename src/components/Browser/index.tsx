--- conflicted
+++ resolved
@@ -30,13 +30,8 @@
   selectedAssets?: AssetSourceComponentProps['selectedAssets']
 }
 
-<<<<<<< HEAD
-const Browser = (props: Props) => {
-  const {onClose} = props
-=======
 const BrowserContent = ({onClose}: {onClose?: AssetSourceComponentProps['onClose']}) => {
   const client = useVersionedClient()
->>>>>>> eb109589
 
   // Redux
   const dispatch = useDispatch()
