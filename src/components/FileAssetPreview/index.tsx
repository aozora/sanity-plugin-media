--- conflicted
+++ resolved
@@ -1,10 +1,6 @@
 import {Flex} from '@sanity/ui'
 import {Asset} from '@types'
 import React from 'react'
-<<<<<<< HEAD
-
-=======
->>>>>>> eb109589
 import FileIcon from '../FileIcon'
 
 type Props = {
