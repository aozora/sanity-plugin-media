import {SearchFacetInputProps, SearchFacetDivider, SearchFacetGroup, OrderDirection} from '@types'
import {divider, inputs} from './config/searchFacets'

// Sort order dropdown options
// null values are represented as menu dividers
export const ORDER_OPTIONS: ({direction: OrderDirection; field: string} | null)[] = [
  {
    direction: 'desc',
    field: '_createdAt'
  },
  {
    direction: 'asc',
    field: '_createdAt'
  },
  // Divider
  null,
  {
    direction: 'desc',
    field: '_updatedAt'
  },
  {
    direction: 'asc' as OrderDirection,
    field: '_updatedAt'
  },
  // Divider
  null,
  {
    direction: 'asc',
    field: 'originalFilename'
  },
  {
    direction: 'desc',
    field: 'originalFilename'
  },
  // Divider
  null,
  {
    direction: 'desc',
    field: 'size'
  },
  {
    direction: 'asc',
    field: 'size'
  }
]

export const FACETS: (SearchFacetDivider | SearchFacetGroup | SearchFacetInputProps)[] = [
  inputs.tag,
  divider,
  inputs.inUse,
  inputs.inCurrentDocument,
  divider,
  inputs.title,
  inputs.altText,
  inputs.description,
  divider,
  inputs.isOpaque,
  divider,
  inputs.fileName,
  inputs.size,
  inputs.type,
  divider,
  inputs.orientation,
  inputs.width,
  inputs.height
]

<<<<<<< HEAD
export const API_VERSION = '2021-06-07'
=======
>>>>>>> eb109589
export const GRID_TEMPLATE_COLUMNS = {
  SMALL: '3rem 100px auto 1.5rem',
  LARGE: '3rem 100px auto 5.5rem 5.5rem 3.5rem 8.5rem 2rem'
}
export const PANEL_HEIGHT = 32 // px
export const TAG_DOCUMENT_NAME = 'media.tag'
export const TAGS_PANEL_WIDTH = 250 // px<|MERGE_RESOLUTION|>--- conflicted
+++ resolved
@@ -65,10 +65,6 @@
   inputs.height
 ]
 
-<<<<<<< HEAD
-export const API_VERSION = '2021-06-07'
-=======
->>>>>>> eb109589
 export const GRID_TEMPLATE_COLUMNS = {
   SMALL: '3rem 100px auto 1.5rem',
   LARGE: '3rem 100px auto 5.5rem 5.5rem 3.5rem 8.5rem 2rem'
